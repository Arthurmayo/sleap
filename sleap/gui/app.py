--- conflicted
+++ resolved
@@ -34,27 +34,16 @@
     SkeletonNodeModel,
 )
 
-<<<<<<< HEAD
 from sleap.gui.dialogs.filedialog import FileDialog
 from sleap.gui.dialogs.formbuilder import YamlFormWidget
 from sleap.gui.shortcuts import Shortcuts
 from sleap.gui.dialogs.shortcuts import ShortcutDialog
-=======
-from sleap.gui.filedialog import FileDialog
-from sleap.gui.formbuilder import YamlFormWidget
-from sleap.gui.shortcuts import Shortcuts, ShortcutDialog
->>>>>>> 7f811465
 from sleap.gui.state import GuiState
-
 from sleap.gui.overlays.tracks import TrackTrailOverlay, TrackListOverlay
 from sleap.gui.color import ColorManager
 from sleap.gui.overlays.instance import InstanceOverlay
-<<<<<<< HEAD
-from sleap.gui.overlays.anchors import NegativeAnchorOverlay
-=======
 
 from sleap.prefs import prefs
->>>>>>> 7f811465
 
 
 class MainWindow(QMainWindow):
@@ -542,23 +531,6 @@
             lambda: self.showLearningDialog("inference"),
         )
 
-<<<<<<< HEAD
-        # predictionMenu.addSeparator()
-        # add_menu_item(
-        #     predictionMenu,
-        #     "negative sample",
-        #     "Mark Negative Training Sample...",
-        #     self.commands.markNegativeAnchor,
-        # )
-        # add_menu_item(
-        #     predictionMenu,
-        #     "clear negative samples",
-        #     "Clear Current Frame Negative Samples",
-        #     self.commands.clearFrameNegativeAnchors,
-        # )
-
-=======
->>>>>>> 7f811465
         predictionMenu.addSeparator()
         add_menu_item(
             predictionMenu,
