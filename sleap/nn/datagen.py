""" Data generation routines """

import numpy as np
from sleap.io.dataset import Labels

def generate_images(labels:Labels, scale=1.0, output_size=None):

    vid = labels.videos[0]
    full_size = (vid.height, vid.width)
    if output_size is None:
        output_size = (vid.height // (1/scale), vid.width // (1/scale))

    # TODO: throw warning for truncation errors
    full_size = tuple(map(int, full_size))
    output_size = tuple(map(int, output_size))

    imgs = []
    for labeled_frame in labels:
        img = labeled_frame.video[labeled_frame.frame_idx]
        # TODO: resizing
        imgs.append(img)

    imgs = np.concatenate(imgs, axis=0)

    # TODO: more options for normalization
    if imgs.dtype == "uint8":
        imgs = imgs.astype("float32") / 255

    return imgs


def generate_confidence_maps(labels:Labels, sigma=5.0, scale=1.0, output_size=None):

    # TODO: multi-skeleton support
    skeleton = labels.skeletons[0]

    vid = labels.videos[0]
    full_size = (vid.height, vid.width)
    if output_size is None:
        output_size = (vid.height // (1/scale), vid.width // (1/scale))

    # TODO: throw warning for truncation errors
    full_size = tuple(map(int, full_size))
    output_size = tuple(map(int, output_size))

    # Pre-allocate coordinate grid
    xv = np.linspace(0, full_size[1] - 1, output_size[1], dtype="float32")
    yv = np.linspace(0, full_size[0] - 1, output_size[0], dtype="float32")
    XX, YY = np.meshgrid(xv, yv)

    # TODO: speed up through broadcasting?
    num_frames = len(labels)
    num_channels = len(skeleton.nodes)
    confmaps = np.zeros((num_frames, output_size[0], output_size[1], num_channels), dtype="float32")
    for i, labeled_frame in enumerate(labels):
        for instance in labeled_frame.instances:
            for node in skeleton.nodes:
                if instance[node].visible:
<<<<<<< HEAD
                    j = skeleton.node_to_index(node)
=======
                    j = skeleton.nodes.index(node)
>>>>>>> c5b5651e
                    confmaps[i, :, :, j] = np.maximum(
                        confmaps[i, :, :, j],
                        np.exp(-((YY - instance[node].y) ** 2 + (XX - instance[node].x) ** 2) / (2 * sigma ** 2))
                        )

    return confmaps


def generate_pafs(labels:Labels, sigma=5.0, scale=1.0, output_size=None):
    # TODO: multi-skeleton support
    skeleton = labels.skeletons[0]

    vid = labels.videos[0]
    full_size = (vid.height, vid.width)
    if output_size is None:
        output_size = (vid.height // (1/scale), vid.width // (1/scale))

    # TODO: throw warning for truncation errors
    full_size = tuple(map(int, full_size))
    output_size = tuple(map(int, output_size))

    # Pre-allocate coordinate grid
    xv = np.linspace(0, full_size[1] - 1, output_size[1], dtype="float32")
    yv = np.linspace(0, full_size[0] - 1, output_size[0], dtype="float32")
    XX, YY = np.meshgrid(xv, yv)
    coord_grid = np.stack((XX, YY), axis=0)

    # Pre-allocate output array
    num_frames = len(labels)
    channel_edge_idx = np.repeat(np.arange(len(skeleton.edges)), 2)
    num_channels = len(channel_edge_idx)
    pafs = np.zeros((num_frames, output_size[0], output_size[1], num_channels), dtype="float32")

    for i, labeled_frame in enumerate(labels):
        for instance in labeled_frame:
            for e, (src_node, dst_node) in enumerate(skeleton.edges):
                # Ignore edge if either node is not present or visible in the instance
                if not (src_node in instance and dst_node in instance): continue
                if not (instance[src_node].visible and instance[dst_node].visible): continue

                # Pull out coordinates
                src = np.array((instance[src_node].x, instance[src_node].y))
                dst = np.array((instance[dst_node].x, instance[dst_node].y))

                # Compute distance between points
                edge_length = np.linalg.norm(dst - src)

                # Skip if points are on the same coordinate
                if edge_length == 0: continue

                # Compute unit vectors (i.e., norm == magnitude == 1)
                edge_vec = (dst - src) / edge_length # along the edge
                edge_perp_vec = np.array((-edge_vec[1], edge_vec[0])) # orthogonal to edge

                # Compute coordinate grid relative to the source point
                rel_grid = coord_grid - src[:, None, None] # [X, Y] x height x width

                # Compute signed distance along the edge at each grid point
                edge_dist_grid = np.sum(edge_vec[:, None, None] * rel_grid, axis=0) # height x width

                # Compute absolute distance perpendicular to the edge at each grid point
                edge_perp_dist_grid = np.abs(np.sum(edge_perp_vec[:, None, None] * rel_grid, axis=0))

                # Compute mask for edge PAF based on edge distances
                paf_mask = np.logical_and.reduce((
                    edge_dist_grid >= -sigma, # -sigma units before src along the edge
                    edge_dist_grid <= (edge_length + sigma), # +sigma units after dst along the edge
                    edge_perp_dist_grid <= sigma, # sigma units perpendicular from edge
                    ), dtype="float32")

                # Create PAF by placing the edge direction vector at each masked coordinate
                paf = np.moveaxis(edge_vec[:, None, None], 0, 2) * paf_mask[:, :, None]

                # Accumulate
                pafs[i][:, :, channel_edge_idx == e] += paf

    # Clip PAFs to valid range (in-place)
    np.clip(pafs, -1.0, 1.0, out=pafs)

    return pafs




if __name__ == "__main__":
    import os
    data_path = "C:/Users/tdp/OneDrive/code/sandbox/leap_wt_gold_pilot/centered_pair.json"
    if not os.path.exists(data_path):
        data_path = "D:/OneDrive/code/sandbox/leap_wt_gold_pilot/centered_pair.json"
    
    labels = Labels.load_json(data_path)

    imgs = generate_images(labels)
    print(imgs.shape)
    print(imgs.dtype)
    print(np.ptp(imgs))

    confmaps = generate_confidence_maps(labels)
    print(confmaps.shape)
    print(confmaps.dtype)
    print(np.ptp(confmaps))

    pafs = generate_pafs(labels)
    print(pafs.shape)
    print(pafs.dtype)
    print(np.ptp(pafs))

    import matplotlib.pyplot as plt

    cmap = np.array([
        [0,   114,   189],
        [217,  83,    25],
        [237, 177,    32],
        [126,  47,   142],
        [119, 172,    48],
        [77,  190,   238],
        [162,  20,    47],
        ]).astype("float32") / 255

    idx = 0
    img = imgs[idx]
    confmap = confmaps[idx]
    paf = pafs[idx]

    plt.figure()
    plt.subplot(1,3,1)
    plt.imshow(img.squeeze(), cmap="gray")

    plt.subplot(1,3,2)
    plt.imshow(img.squeeze(), cmap="gray")
    for i in range(confmap.shape[-1]):
        col = cmap[i % len(cmap)]
        I = confmap[...,i][...,None] * col[None][None]
        I = np.concatenate((I, confmap[...,i][...,None]), axis=-1) # add alpha
        plt.imshow(I)

    # Warning: VERY SLOW to plot these vector fields in matplotlib
    # Reimplement in Qt with polyline or 3 lines?
    plt.subplot(1,3,3)
    plt.imshow(img.squeeze(), cmap="gray")
    for e in range(paf.shape[-1] // 2):
        col = cmap[e % len(cmap)]
        paf_x = paf[..., e * 2]
        paf_y = paf[..., (e * 2) + 1]
        plt.quiver(np.arange(paf.shape[1]), np.arange(paf.shape[0]), paf_x, paf_y, color=col,
            angles="xy", scale=1, scale_units="xy")

    plt.show()<|MERGE_RESOLUTION|>--- conflicted
+++ resolved
@@ -56,11 +56,7 @@
         for instance in labeled_frame.instances:
             for node in skeleton.nodes:
                 if instance[node].visible:
-<<<<<<< HEAD
-                    j = skeleton.node_to_index(node)
-=======
                     j = skeleton.nodes.index(node)
->>>>>>> c5b5651e
                     confmaps[i, :, :, j] = np.maximum(
                         confmaps[i, :, :, j],
                         np.exp(-((YY - instance[node].y) ** 2 + (XX - instance[node].x) ** 2) / (2 * sigma ** 2))
