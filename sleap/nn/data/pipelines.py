--- conflicted
+++ resolved
@@ -11,13 +11,9 @@
 import tensorflow as tf
 import numpy as np
 import attr
-<<<<<<< HEAD
 import logging
 import time
-from typing import Sequence, Text, Optional, List, Tuple, Union, TypeVar
-=======
 from typing import Sequence, Text, Optional, List, Tuple, Union, TypeVar, Dict
->>>>>>> 59786f04
 
 import sleap
 from sleap.nn.data.providers import LabelsReader, VideoReader
