--- conflicted
+++ resolved
@@ -3,11 +3,6 @@
 """
 
 import math
-<<<<<<< HEAD
-
-from typing import Dict
-
-=======
 import shelve
 
 import numpy as np
@@ -15,45 +10,15 @@
 import pandas as pd
 
 from typing import Dict, List, Union
->>>>>>> 43891053
 
 from sleap.skeleton import Skeleton
 from sleap.io.video import Video
 
-<<<<<<< HEAD
-=======
 import attr
->>>>>>> 43891053
 
 
 # This can probably be a namedtuple but has been made a full class just in case
 # we need more complicated functionality later.
-<<<<<<< HEAD
-class Point:
-
-    def __init__(self, x:float = math.nan, y:float = math.nan, visible:bool = True):
-        """
-        A very simple class to define a labelled point and any metadata associated with it.
-
-        Args:
-            x: The horizontal pixel location of the point within the image frame.
-            y: The vertical pixel location of the point within the image frame.
-            visible: Whether point is visible in the labelled image or not.
-        """
-        self.x = x
-        self.y = y
-        self.visible = visible
-
-    def __eq__(self, other):
-        return self.x == other.x and self.y == other.y and self.visible == other.visible
-
-    def __str__(self):
-        return f"({self.x}, {self.y})"
-
-class Instance:
-
-    def __init__(self, skeleton:Skeleton, video:Video = None, instance_id:int = None, frame_idx:int = None, points: Dict[str, Point] = {}):
-=======
 @attr.s(auto_attribs=True)
 class Point:
     """
@@ -69,10 +34,12 @@
     y: float = math.nan
     visible: bool = True
 
+    def __str__(self):
+        return f"({self.x}, {self.y})"
+
 class Instance:
 
-    def __init__(self, skeleton:Skeleton, video:Video, frame_idx:int, points: Dict[str, Point] = None):
->>>>>>> 43891053
+    def __init__(self, skeleton:Skeleton, video:Video = None, instance_id:int = None, frame_idx:int = None, points: Dict[str, Point] = {}):
         """
         The class :class:`Instance` represents a labelled instance of skeleton on
         a particular frame of a particular video.
@@ -89,14 +56,10 @@
 
         # Create a data structure to store a list of labelled _points for each node of this
         # skeleton.
-<<<<<<< HEAD
-        self._points = points
-=======
         if points is None:
             self._points = {}
         else:
             self._points = points
->>>>>>> 43891053
 
         self._validate_all_points()
 
@@ -185,13 +148,6 @@
     def points(self):
         """
         Return the list of labelled points, in order they were labelled.
-<<<<<<< HEAD
-
-        Returns:
-            The list of labelled points, in order they were labelled.
-        """
-        return self._points.values()
-=======
 
         Returns:
             The list of labelled points, in order they were labelled.
@@ -357,4 +313,3 @@
     #     video = h5_group['videoId']
     #     node = h5_group['node']
     #     instance_id = h5_group['instanceId']
->>>>>>> 43891053
