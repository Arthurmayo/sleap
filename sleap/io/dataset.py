--- conflicted
+++ resolved
@@ -69,32 +69,6 @@
     else:
         return encoder.dumps(d)
 
-def json_loads(json_str: str):
-    try:
-        return rapidjson.loads(json_str)
-    except:
-        return json.loads(json_str)
-
-def json_dumps(d: Dict, filename: str = None):
-    """
-    A simple wrapper around the JSON encoder we are using.
-
-    Args:
-        d: The dict to write.
-        f: The filename to write to.
-
-    Returns:
-        None
-    """
-    import codecs
-    encoder = rapidjson
-
-    if filename:
-        with open(filename, 'w') as f:
-            encoder.dump(d, f, ensure_ascii=False)
-    else:
-        return encoder.dumps(d)
-
 """
 The version number to put in the Labels JSON format.
 """
@@ -146,28 +120,6 @@
                                for skeleton in self.skeletons
                                for node in skeleton.nodes})
 
-<<<<<<< HEAD
-        # Keep the tracks we already have
-        tracks = self.tracks
-
-        # Add tracks from any Instances or PredictedInstances
-        tracks = tracks + [instance.track
-                           for frame in self.labels
-                           for instance in frame.instances
-                           if instance.track]
-
-        # Add tracks from any PredictedInstance referenced by instance
-        # This fixes things when there's a referenced PredictionInstance
-        # which is no longer in the frame.
-        tracks = tracks + [instance.from_predicted.track
-                           for frame in self.labels
-                           for instance in frame.instances
-                           if instance.from_predicted
-                            and instance.from_predicted.track]
-
-        # Make sure there are no duplicates
-        tracks = uniquify(tracks)
-=======
         # Ditto for tracks, a pattern is emerging here
         if len(self.tracks) == 0:
 
@@ -192,7 +144,6 @@
         self.tracks.sort(key=lambda t:(t.spawned_on, t.name))
 
         self._update_lookup_cache()
->>>>>>> dd14d796
 
         # Create a variable to store a temporary storage directory. When we unzip
         self.__temp_dir = None
@@ -1201,20 +1152,12 @@
                 f.create_dataset("frames", data=frames, maxshape=(None,), dtype=frame_dtype)
 
     @classmethod
-<<<<<<< HEAD
-    def load_hdf5(cls, filename: str):
-=======
     def load_hdf5(cls, filename: str, video_callback=None):
->>>>>>> dd14d796
 
         with h5.File(filename, 'r') as f:
 
             # Extract the Labels JSON metadata and create Labels object with just
             # this metadata.
-<<<<<<< HEAD
-            meta_group = f.require_group('metadata')
-            labels = cls.from_json(meta_group.attrs['json'].tostring().decode())
-=======
             dicts = json_loads(f.require_group('metadata').attrs['json'].tostring().decode())
 
             # Use the callback if given to handle missing videos
@@ -1222,7 +1165,6 @@
                 video_callback(dicts["videos"])
 
             labels = cls.from_json(dicts)
->>>>>>> dd14d796
 
             frames_dset = f['frames'][:]
             instances_dset = f['instances'][:]
@@ -1262,12 +1204,9 @@
                       for i, frame in enumerate(frames_dset)]
 
             labels.labeled_frames = frames
-<<<<<<< HEAD
-=======
 
             # Do the stuff that should happen after we have labeled frames
             labels._update_lookup_cache()
->>>>>>> dd14d796
 
         return labels
 
